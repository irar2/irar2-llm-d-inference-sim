{
  "dev-version": "0.0.4",
<<<<<<< HEAD
  "dev-registry": "quay.io/vllm-d/vllm-sim-dev",
  "prod-version": "0.0.3",
  "prod-registry": "quay.io/vllm-d/vllm-sim"
=======
  "dev-registry": "quay.io/llm-d/vllm-sim-dev",
  "prod-version": "0.0.3",
  "prod-registry": "quay.io/llm-d/vllm-sim"
>>>>>>> 774e6852
}<|MERGE_RESOLUTION|>--- conflicted
+++ resolved
@@ -1,12 +1,6 @@
 {
   "dev-version": "0.0.4",
-<<<<<<< HEAD
-  "dev-registry": "quay.io/vllm-d/vllm-sim-dev",
-  "prod-version": "0.0.3",
-  "prod-registry": "quay.io/vllm-d/vllm-sim"
-=======
   "dev-registry": "quay.io/llm-d/vllm-sim-dev",
   "prod-version": "0.0.3",
   "prod-registry": "quay.io/llm-d/vllm-sim"
->>>>>>> 774e6852
 }